import math
from typing import Dict, List, Optional

import matplotlib
import matplotlib.pyplot as plt
import numpy as np
import pandas as pd
import plotly
import plotly.express as px
import torch
import umap
from gtda.time_series import TakensEmbedding
from sklearn.decomposition import PCA
from torchvision.models.feature_extraction import create_feature_extractor

from eXNN.visualization.hook import get_hook


def _plot(embedding, labels):
    fig, ax = plt.subplots()
    ax.scatter(x=embedding[:, 0], y=embedding[:, 1], c=labels)
    ax.axis("Off")
    plt.close()
    return fig


def reduce_dim(
    data: torch.Tensor,
    mode: str,
    out_dim=2,
    neighbors=20,
) -> np.ndarray:
    """This function reduces data dimensionality to 2 dimensions.

    Args:
        data (torch.Tensor): input data of shape NxC1x...xCk,
            where N is the number of data points,
            C1,...,Ck are dimensions of each data point
        mode (str): dimensionality reduction mode (`umap` or `pca`)
        out_dim (int): dimension of output, 3 by default
        neighbors (int): n_neighbors of umap method

    Raises:
        ValueError: returned if unsupported mode is provided

    Returns:
        np.ndarray: data projected on a 2d space, of shape Nx2
    """

    data = data.detach().cpu().numpy().reshape((len(data), -1))
    if mode == "pca":
        return PCA(n_components=out_dim).fit_transform(data)
    elif mode == "umap":
        return umap.UMAP(n_components=out_dim, n_neighbors=neighbors).fit_transform(data)
    else:
        raise ValueError(f"Unsupported mode: `{mode}`")


def visualize_layer_manifolds(
    model: torch.nn.Module,
    mode: str,
    data: torch.Tensor,
    layers: Optional[List[str]] = None,
    labels: Optional[torch.Tensor] = None,
    chunk_size: Optional[int] = None,
) -> Dict[str, matplotlib.figure.Figure]:
    """This function visulizes data latent representations on neural network layers.

    Args:
        model (torch.nn.Module): neural network
        mode (str): dimensionality reduction mode (`umap` or `pca`)
        data (torch.Tensor): input data of shape NxC1x...xCk,
            where N is the number of data points,
            C1,...,Ck are dimensions of each data point
        layers (Optional[List[str]], optional): list of layers for visualization.
            Defaults to None. If None, visualization for all layers is performed
        labels (Optional[torch.Tensor], optional): data labels (colors).
            Defaults to None. If None, all points are visualized with the same color
        chunk_size (Optional[int], optional): batch size for data processing.
            Defaults to None. If None, all data is processed in one batch

    Returns:
        Dict[str, matplotlib.figure.Figure]: dictionary with latent
            representations visualization for each layer
    """

    if layers is None:
        layers = [_[0] for _ in model.named_children()]
    if labels is not None:
        labels = labels.detach().cpu().numpy()
    hooks = {layer: get_hook(model, layer) for layer in layers}
    if chunk_size is None:
        with torch.no_grad():
            _ = model(data)
        visualizations = {"input": _plot(reduce_dim(data, mode), labels)}
        for layer in layers:
            visualizations[layer] = _plot(reduce_dim(hooks[layer].fwd, mode), labels)
        return visualizations
    else:
        representations = {layer: [] for layer in layers}
        for i in range(math.ceil(len(data) / chunk_size)):
            with torch.no_grad():
                _ = model(data[(i * chunk_size) : ((i + 1) * chunk_size)])
            for layer in layers:
                representations[layer].append(hooks[layer].fwd.detach().cpu())
        visualizations = {"input": _plot(reduce_dim(data, mode), labels)}
        for layer in layers:
            layer_reprs = torch.cat(representations[layer], dim=0)
            visualizations[layer] = _plot(reduce_dim(layer_reprs, mode), labels)
        return visualizations


def visualize_recurrent_layer_manifolds(
    model: torch.nn.Module,
    mode: str,
    data: torch.Tensor,
    neighbors=20,
    time_delay=1,
    embedding_dim=10,
    stride_mode='dimensional',
    out_dim=3,
    arr_reducer=1,
    renderer='browser',
    heatmap: Optional[str] = True,
    layers: Optional[List[str]] = None,
    labels: Optional[torch.Tensor] = None,
    chunk_size: Optional[int] = None,
) -> Dict[str, plotly.graph_objs.Figure]:
    """This function visulizes data latent representations on neural network layers.

    Args:
        model (torch.nn.Module): neural network
        mode (str): dimensionality reduction mode (`umap` or `pca`)
        neighbors (int): n_neighbors of umap method
        data (torch.Tensor): input data of shape NxC1x...xCk,
            where N is the number of data points,
            C1,...,Ck are dimensions of each data point
        time_delay (int): td between two consecutive values for constructing one embedded point
        embedding_dim (int): number of resulting features
        stride_mode ('dimensional' or str): stride duration between two consecutive embedded points,
            'dimensional' makes 'stride' equal to layer dimension
        out_dim (int): dimension of output, 3 by default
        arr_reducer (int): strips the output array of some data, leaving only each n_th
        renderer (str): plotly renderer for image,
            Available renderers:
                ['plotly_mimetype', 'jupyterlab', 'nteract', 'vscode',
                 'notebook', 'notebook_connected', 'kaggle', 'azure', 'colab',
                 'cocalc', 'databricks', 'json', 'png', 'jpeg', 'jpg', 'svg',
                 'pdf', 'browser', 'firefox', 'chrome', 'chromium', 'iframe',
                 'iframe_connected', 'sphinx_gallery', 'sphinx_gallery_png']
        layers (Optional[List[str]], optional): list of layers for visualization.
            Defaults to None. If None, visualization for all layers is performed
        labels (Optional[torch.Tensor], optional): data labels (colors).
            Defaults to None. If None, all points are visualized with the same color
        chunk_size (Optional[int], optional): batch size for data processing.
            Defaults to None. If None, all data is processed in one batch

    Returns:
        Dict[str, plotly.graph_objs.Figure]: dictionary with latent
            representations visualization for each layer
    """
<<<<<<< HEAD
    if layers is None:
        layers = [_[0] for _ in model.named_children()]
    layer_output = {layer: get_hook(model, layer) for layer in layers}
    if labels is not None:
        labels = labels.detach().cpu().numpy()
    if stride_mode == 'dimensional':
        stride = layer_output.shape[layer_output.ndim - 1]
    else:
        stride = stride_mode
    if layer_output.ndim > 2:
        embedder = TakensEmbedding(time_delay=time_delay, dimension=10, stride=stride)
        emb_res = embedder.fit_transform(layer_output[:, 0, :].reshape(1, -1))
    else:
        embedder = TakensEmbedding(time_delay=time_delay, dimension=10, stride=stride)
        emb_res = embedder.fit_transform(layer_output.reshape(1, -1))
    if mode.lower() == 'umap':
        umapred = umap.UMAP(n_components=3, n_neighbors=neighbors)
        reducing_output = umapred.fit_transform(emb_res[0, :, :])
    if mode.lower() == 'pca':
        PCA_out = PCA(n_components=3)
        reducing_output = PCA_out.fit_transform(emb_res[0, :, :])
    df = pd.DataFrame(reducing_output)
    df["category"] = labels.astype(str)
    df = df.iloc[::4, :]
    emb_out = px.scatter_3d(df, x=0, y=1, z=2, color='category')
    emb_out.update_traces(marker=dict(size=4))
    emb_out.update_layout(
        autosize=False,
        width=1000,
        height=1000,
    )
    emb_out.show(renderer="colab")
=======
    model2 = create_feature_extractor(model, return_nodes=layers)
    labels = labels.detach().numpy()
    emb_viz = {}
    for layer in layers:
        if torch.is_tensor(model2(data)[layer]):
            layer_output = model2(data)[layer].cpu().detach().numpy()
        else:
            layer_output = model2(data)[layer][0].cpu().detach().numpy()
        if stride_mode == 'dimensional':
            stride = layer_output.shape[layer_output.ndim - 1]
        else:
            stride = stride_mode
        if layer_output.ndim > 2:
            embedder = TakensEmbedding(time_delay=time_delay, dimension=embedding_dim,
                                       stride=stride)
            emb_res = embedder.fit_transform(layer_output)
        else:
            embedder = TakensEmbedding(time_delay=time_delay, dimension=embedding_dim,
                                       stride=stride)
            emb_res = embedder.fit_transform(layer_output.reshape(layer_output.shape[0],
                                                                  1, layer_output.shape[1]))
            emb_res = emb_res.reshape(emb_res.shape[0], 1, -1)
        emb_res = torch.from_numpy(emb_res)
        reducing_output = reduce_dim(data=emb_res[:, 0, :], mode=mode,
                                     out_dim=out_dim, neighbors=neighbors)
        df = pd.DataFrame(reducing_output)
        if labels.ndim == 1:
            df["category"] = labels.astype(str)
        else:
            df["category"] = np.where(labels == 1)[1].astype(str)
        df = df.iloc[::arr_reducer, :]
        if heatmap is True:
            labels_noncat = labels
            center = np.zeros((len(np.unique(labels_noncat)), 3))
            med_dist = np.zeros((len(np.unique(labels_noncat)), len(np.unique(labels_noncat))))
            for i in range(len(np.unique(labels_noncat))):
                center[i] = np.mean(reducing_output[np.where(labels_noncat == np.unique(
                    labels_noncat)[i])], axis=0)
                for j in range(len(np.unique(labels_noncat))):
                    med_dist[i][j] = math.log(np.square(1 / np.mean(reducing_output[np.where(
                        labels_noncat == np.unique(labels_noncat)[j])] - center[i])))
        emb_out = px.scatter_3d(df, x=0, y=1, z=2, color="category")
        emb_out.update_traces(marker=dict(size=4))
        emb_out.update_layout(
            autosize=False,
            width=1000,
            height=1000)
        emb_out.show(renderer="colab")
        emb_viz[layer] = emb_out
    return emb_viz
>>>>>>> f84512b8


def get_random_input(dims: List[int]) -> torch.Tensor:
    """This function generates uniformly distributed tensor of given shape.

    Args:
        dims (List[int]): required data shape

    Returns:
        torch.Tensor: uniformly distributed tensor of given shape
    """
    return torch.rand(size=dims)<|MERGE_RESOLUTION|>--- conflicted
+++ resolved
@@ -159,40 +159,6 @@
         Dict[str, plotly.graph_objs.Figure]: dictionary with latent
             representations visualization for each layer
     """
-<<<<<<< HEAD
-    if layers is None:
-        layers = [_[0] for _ in model.named_children()]
-    layer_output = {layer: get_hook(model, layer) for layer in layers}
-    if labels is not None:
-        labels = labels.detach().cpu().numpy()
-    if stride_mode == 'dimensional':
-        stride = layer_output.shape[layer_output.ndim - 1]
-    else:
-        stride = stride_mode
-    if layer_output.ndim > 2:
-        embedder = TakensEmbedding(time_delay=time_delay, dimension=10, stride=stride)
-        emb_res = embedder.fit_transform(layer_output[:, 0, :].reshape(1, -1))
-    else:
-        embedder = TakensEmbedding(time_delay=time_delay, dimension=10, stride=stride)
-        emb_res = embedder.fit_transform(layer_output.reshape(1, -1))
-    if mode.lower() == 'umap':
-        umapred = umap.UMAP(n_components=3, n_neighbors=neighbors)
-        reducing_output = umapred.fit_transform(emb_res[0, :, :])
-    if mode.lower() == 'pca':
-        PCA_out = PCA(n_components=3)
-        reducing_output = PCA_out.fit_transform(emb_res[0, :, :])
-    df = pd.DataFrame(reducing_output)
-    df["category"] = labels.astype(str)
-    df = df.iloc[::4, :]
-    emb_out = px.scatter_3d(df, x=0, y=1, z=2, color='category')
-    emb_out.update_traces(marker=dict(size=4))
-    emb_out.update_layout(
-        autosize=False,
-        width=1000,
-        height=1000,
-    )
-    emb_out.show(renderer="colab")
-=======
     model2 = create_feature_extractor(model, return_nodes=layers)
     labels = labels.detach().numpy()
     emb_viz = {}
@@ -243,7 +209,6 @@
         emb_out.show(renderer="colab")
         emb_viz[layer] = emb_out
     return emb_viz
->>>>>>> f84512b8
 
 
 def get_random_input(dims: List[int]) -> torch.Tensor:
